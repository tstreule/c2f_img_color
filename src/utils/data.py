--- conflicted
+++ resolved
@@ -20,7 +20,7 @@
 
 class ColorizationDataset(Dataset):
 
-    def __init__(self, paths: ArrayLike, split: Optional[str] = "train", max_img_size=512):
+    def __init__(self, paths: ArrayLike, split: Optional[str] = "train", max_img_size=None):
         """
         A PyTorch Dataset for color images.
 
@@ -77,15 +77,9 @@
             return default_collate(batch)
 
 
-<<<<<<< HEAD
 def make_dataloader(batch_size=16, n_workers=4, pin_memory=True, rng=None, max_img_size=None,
                     **kwargs) -> LabImageDataLoader:
     dataset = ColorizationDataset(max_img_size=max_img_size, **kwargs)
-=======
-def make_dataloader(batch_size=16, n_workers=4, pin_memory=True, rng=None, max_img_size = None,
-                    **kwargs) -> LabImageDataLoader:
-    dataset = ColorizationDataset(max_img_size = max_img_size,**kwargs)
->>>>>>> 12a147df
     dataloader = DataLoader(dataset, batch_size=batch_size, num_workers=n_workers,
                             collate_fn=dataset.collate_fn, pin_memory=pin_memory,
                             generator=rng, shuffle=bool(rng))
