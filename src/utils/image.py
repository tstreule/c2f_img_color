from numpy.typing import ArrayLike
import time
import warnings
import matplotlib.pyplot as plt
from pathlib import Path

from skimage.color import rgb2lab, lab2rgb

import numpy as np
import torch
import torchvision.transforms as T
from torchvision.transforms.functional import crop as T_functional_crop


__all__ = ["LabImage", "LabImageBatch"]


class LabImage:

    def __init__(self, lab: ArrayLike = None, rgb: ArrayLike = None,
                 L: ArrayLike = None, ab: ArrayLike = None):
        """
        Data container for L*a*b images which quick and easy can be converted
        to RGB and vice versa.

        Args:
            lab: L*a*b data array.
            rgb: RGB data array.
            L: `L`-part of L*a*b data array.
                Has no effect when `ab` parameter is None!
            ab: `ab`-part of L*a*b data array.
                Has no effect when `L` parameter is None!
        """

        self._lab: np.ndarray
        self.from_lab(lab) if (lab is not None) else None
        self.from_rgb(rgb) if (rgb is not None) else None
        self.from_L_ab(L, ab) if (L is not None) and (ab is not None) else None

    # === Data Setter ===

    def _store(self, lab=None):
        self._lab = np.array(lab)
        return self

    def from_lab(self, lab):
        lab = np.array(lab)
        if len(lab) == 3:  # (3, n, n)
            lab = lab.transpose((1, 2, 0))
        return self._store(lab=lab)

    def from_rgb(self, rgb):
        rgb = np.array(rgb)
        lab = rgb2lab(rgb).astype("float32")
        return self._store(lab=lab)

    def from_L_ab(self, L, ab):
        L = (L + 1.0) * 50.0
        ab = ab * 110.0
        lab = np.concatenate([L, ab], axis=0)
        return self.from_lab(lab)

    # === Data Getter ===

    def __str__(self):
        cname = self.__class__.__name__
        return f"{cname}{self._lab.shape}"

    @property
    def rgb(self):
        with warnings.catch_warnings():
            warnings.simplefilter("ignore", UserWarning)
            # warnings.filterwarnings("ignore", "UserWarning")
            # Ignore UserWarning: Color data out of range: Z < 0
            rgb = lab2rgb(self._lab)
        return torch.tensor(rgb)

    @property
    def lab(self):
        return torch.tensor(self._lab).permute(2, 0, 1)

    @property
    def L(self):
        return self.lab[[0], ...] / 50. - 1.  # between -1 and 1

    @property
    def ab(self):
        return self.lab[[1, 2], ...] / 110.  # between -1 and 1

    # === Other ===

    def visualize(self, save=False):
        fig, axs = plt.subplots(1, 2, figsize=(6, 3))
        axs[0].imshow(self.L[0].numpy(), cmap="gray")
        axs[1].imshow(self.rgb.numpy())
        [ax.axis("off") for ax in axs]
        fig.tight_layout()
        fig.show()
        if save:
            Path("imgs").mkdir(exist_ok=True)
            fig.savefig(f"imgs/colorization_{time.time()}.png")


class LabImageBatch:

    def __init__(self, batch: list[LabImage] = None,
                 L: torch.Tensor = None, ab: torch.Tensor = None):
        """
        Data batch container for L*a*b images which quick and easy can be
        converted to RGB and vice versa.

        Args:
            batch: An iterable containing `LabImage`s
            L: 4D Tensor with `LabImage.L` attributes
            ab: 4D Tensor with `LabImage.ab` attributes
        """

        self.batch: list[LabImage] = []
        self.padding: list[list[int]] = []  # padding for the left, top, right and bottom borders respectively

        if batch is not None:
            self._collate(batch)
        elif (L is not None) and (ab is not None):
            self.from_L_ab(L, ab)

    def _collate(self, batch: list[LabImage], size_criterion: callable = np.max):
        assert all([isinstance(img, LabImage) for img in batch])

        # Create image cropper s.t. all images in batch have same size
        img_sizes = np.array([img.rgb.shape[:2] for img in batch])
        if size_criterion == np.max:
            size_diffs = - img_sizes + [size_criterion(img_sizes, axis=0)]
            self.padding = [[0, 0, right_pad, bottom_pad] for bottom_pad, right_pad in size_diffs]
            transforms = [T.Pad(padding=pad) for pad in self.padding]
        else:
            size = size_criterion(img_sizes, axis=0).astype("int")
            transforms = [T.RandomCrop(size=size, pad_if_needed=True)
                          for _ in range(len(batch))]

        # Store cropped (or padded) images and return
        batch = [LabImage(lab=t(img.lab)) for t, img in zip(transforms, batch)]
        self.batch = batch

        return self

    # === Data Setter ===

    def from_L_ab(self, L, ab):
        batch = [LabImage(L=L_.detach(), ab=ab_.detach()) for L_, ab_ in zip(L, ab)]
        self.batch = batch

    # === Data Getter ===

    def __getitem__(self, item) -> LabImage:
        image = self.batch[item]
        if self.padding:
            width, height = np.array(image.lab.shape[1:]) - self.padding[item][2:]
            image = LabImage(lab=T_functional_crop(image.lab, 0, 0, height, width))
        return image

<<<<<<< HEAD


=======
    def get_padding_mask(self):
        mask = torch.zeros(self.lab.shape, dtype=torch.bool)
        for i in range(mask.shape[0]):
            width, height = np.array(self[i].lab.shape[1:]) - self.padding[i][2:]
            mask[i, :, width:, height:] = 1
        return mask
>>>>>>> b80e052f

    @property
    def lab(self):
        labs = [img.lab for img in self.batch]  # collate
        return torch.stack(labs, dim=0)

    @property
    def rgb(self):
        rgbs = [img.rgb for img in self.batch]  # collate
        return torch.stack(rgbs, dim=0)

    @property
    def L(self):
        Ls = [img.L for img in self.batch]  # collate
        return torch.stack(Ls, dim=0)

    @property
    def ab(self):
        abs_ = [img.ab for img in self.batch]  # collate
        return torch.stack(abs_, dim=0)

    @property
    def batch_size(self):
        return len(self.batch)

    # === Other ===

    def visualize(self, other=None, draw_n=None, save=False):
        other: LabImageBatch
        n_rows = 3 if other else 2

        if not draw_n or not (0 < draw_n < self.batch_size):
            draw_n = self.batch_size

        fig, axs = plt.subplots(n_rows, draw_n, figsize=(3*draw_n, 3*n_rows))
        for i, ax_ in enumerate(axs.T):
            ax_[0].imshow(self[i].L[0].numpy(), cmap="gray")
            ax_[1].imshow(self[i].rgb.numpy())
            if other:
                ax_[2].imshow(other[i].rgb.numpy())
            [ax.axis("off") for ax in ax_]
        fig.tight_layout()
        fig.show()
        if save:
            Path("imgs").mkdir(exist_ok=True)
            fig.savefig(f"imgs/colorization_{time.time()}.png")<|MERGE_RESOLUTION|>--- conflicted
+++ resolved
@@ -158,17 +158,12 @@
             image = LabImage(lab=T_functional_crop(image.lab, 0, 0, height, width))
         return image
 
-<<<<<<< HEAD
-
-
-=======
     def get_padding_mask(self):
         mask = torch.zeros(self.lab.shape, dtype=torch.bool)
         for i in range(mask.shape[0]):
             width, height = np.array(self[i].lab.shape[1:]) - self.padding[i][2:]
             mask[i, :, width:, height:] = 1
         return mask
->>>>>>> b80e052f
 
     @property
     def lab(self):
