import warnings
from pathlib import Path
# from tqdm import tqdm
import time

import torch
from torch import nn, optim
from kornia.losses import ssim_loss, psnr_loss

from .discriminator import PatchDiscriminator
from .generator import build_res_u_net
from .utils.data import LabImageDataLoader
from .utils.image import LabImageBatch, LabImage
from .utils.utils import *

import torchvision.transforms as T


# === Loss Meters ===

LossMeterDict = dict[str, WelfordMeter]


def create_loss_meters(pretraining=False) -> LossMeterDict:
    if pretraining:
        loss_names = ["mae_loss"]
    else:
        loss_names = ["dis_loss_fake", "dis_loss_real", "dis_loss",
                      "gen_loss_gan", "gen_loss_mae", "gen_loss",
                      "ssim_loss", "psnr_loss"]
    loss_meters = {name: WelfordMeter() for name in loss_names}
    return loss_meters


def reset_loss_meters(loss_meters: LossMeterDict):
    for name, meter in loss_meters.items():
        meter.reset()


def update_loss_meters(loss_meters: LossMeterDict, update_dict: dict[str, float], count=1):
    update_dict = {name: float(value)  # detach tensor properties through float(...)
                   for name, value in update_dict.items()}
    for loss_name in update_dict:
        if loss_name in loss_meters:
            loss_meters[loss_name].update(update_dict[loss_name], count)
        else:
            warnings.warn(f"Warning: Loss name {loss_name} not recognized.")


def log_results(loss_meters: LossMeterDict):
    fill = max(len(name) for name in loss_meters)
    for loss_name, loss_meter in loss_meters.items():
        print(f"{loss_name: <{fill}}: {loss_meter.mean:.4f} ± {loss_meter.std:.4f}")


# === Main ===

class ImageGANAgent:

    def __init__(self, gen_net: nn.Module = None, dis_net: nn.Module = None,
                 gen_net_params=(1, 2, 128), dis_net_params=(3, 64, 3),
                 pre_opt_params: dict = None, gen_opt_params: dict = None,
                 dis_opt_params: dict = None, gen_lambda_mae=100.0, device=None):

        self._device = get_device(device)
        if torch.cuda.is_available():
            self._device = get_device(device, 0)  # make cuda:0 the default device to handle parallelism
            print("Cuda device count:", torch.cuda.device_count())
            print("Default device:", self._device)

        # Create generator and discriminator
        generator = init_weights(build_res_u_net(*gen_net_params)) if gen_net is None else gen_net
        discriminator = init_weights(PatchDiscriminator(*dis_net_params)) if dis_net is None else dis_net
        self.gen_net = nn.DataParallel(generator).to(self._device)
        self.dis_net = nn.DataParallel(discriminator).to(self._device)

        # Create model optimizer
        default_params = dict(lr=2e-4, betas=(0.5, 0.999))  # cf. https://arxiv.org/abs/1611.07004 section 3.3
        pre_opt_params = dict(lr=1e-4) if pre_opt_params is None else pre_opt_params
        gen_opt_params = default_params if gen_opt_params is None else gen_opt_params
        dis_opt_params = default_params if dis_opt_params is None else dis_opt_params
        self._pre_opt = optim.Adam(self.gen_net.parameters(), **pre_opt_params)
        self._gen_opt = optim.Adam(self.gen_net.parameters(), **gen_opt_params)
        self._dis_opt = optim.Adam(self.dis_net.parameters(), **dis_opt_params)

        # Define update criteria
        self._gan_crit = GANLoss("vanilla").to(self._device)
        self._mae_crit = nn.L1Loss()
        self._gen_lambda_mae = gen_lambda_mae

        # Logging
        self._pre_epoch = 0
        self._gan_epoch = 0
        self._pre_loss_meters = create_loss_meters(pretraining=True)
        self._gan_loss_meters = create_loss_meters()

        self.verbose = True
    # === Training ===

    def train(self, train_dl: LabImageDataLoader, val_dl: LabImageDataLoader,
              n_epochs=20, display_every=5, mode="gan", checkpoints=None):

        # Choose optimization strategy
        assert mode in ("pre", "gan")
        optimize = getattr(self, f"_{mode}_optimize")
        loss_meters = getattr(self, f"_{mode}_loss_meters")
        last_epoch = getattr(self, f"_{mode}_epoch")

        # Set checkpointing arguments
        checkpoint, cp_after_each, cp_overwrite = set_cp_args(checkpoints)

        # Release all the GPU memory cache that can be freed
        torch.cuda.empty_cache()

        # --- Main training loop ---
        for curr_epoch in range(n_epochs):
            # Skip previous epochs when loaded from checkpoint
            if last_epoch > curr_epoch:
                continue

            reset_loss_meters(loss_meters)
            self._run_epoch(optimize, loss_meters, train_dl)

            # Make checkpoint
            last_epoch = curr_epoch + 1  # note that it's not linked to `self` since it's a primitive data type
            setattr(self, f"_{mode}_epoch", last_epoch)
            if checkpoint and last_epoch % cp_after_each == 0:
                cp_save_as = checkpoint + f"_epoch_{last_epoch:02d}"
                self.save_model(cp_save_as, cp_overwrite)
            if self.verbose:
                print(f"Epoch {last_epoch}/{n_epochs} Train loss:")
                log_results(loss_meters)

            # Give an update to performance
            if last_epoch % display_every == 0:
                # Print status
                print(f"Epoch {last_epoch}/{n_epochs} Evaluation Loss")
                self.evaluate(val_dl, loss_meters)
<<<<<<< HEAD

=======
>>>>>>> 12a147df
                # Visualize generated images
                val_batch = next(iter(val_dl))
                self.visualize_example_batch(val_batch, show=False, save=True,
                                             fname=f"{mode}_epoch_{last_epoch}_{time.time()}.png")

        return self

    def _run_epoch(self, optimize, loss_meters, train_dl):
        for i, batch in enumerate(train_dl):
            # Get real and predict (fake) image batch
            real_imgs = batch.lab.to(self._device)
            fake_imgs = self(real_imgs[:, :1])  # equivalent to batch.L but faster
            # enforce zero loss at padded values
            fake_imgs.masked_fill_(batch.pad_mask.to(self._device), batch.pad_fill_value)

            # Optimize
            loss_dict = optimize(real_imgs, fake_imgs)
            update_loss_meters(loss_meters, loss_dict, len(batch))

    def evaluate(self, val_dl, loss_meters):
        reset_loss_meters(loss_meters)
        for i, batch in enumerate(val_dl):
            # Get real and predict (fake) image batch
            real_imgs = batch.lab.to(self._device)
            fake_imgs = self(real_imgs[:, :1])  # equivalent to batch.L but faster
            # enforce zero loss at padded values
            fake_imgs.masked_fill_(batch.pad_mask.to(self._device), batch.pad_fill_value)
            gen_loss, loss_dict = self._gen_loss(real_imgs, fake_imgs)
            # update meters
            update_loss_meters(loss_meters, loss_dict, len(batch))
        log_results(loss_meters)

    def _pre_optimize(self, real_imgs: torch.Tensor, fake_imgs: torch.Tensor) -> dict:
        self.gen_net.train()
        set_requires_grad(self.dis_net, False)
        loss = self._mae_crit(real_imgs[:, 1:], fake_imgs[:, 1:])  # use `ab` part only
        self._gen_opt.zero_grad()
        loss.backward()
        self._gen_opt.step()

        # Return loss
        loss_dict = {"mae_loss": loss}
        return loss_dict

    def _gan_optimize(self, real_imgs: torch.Tensor, fake_imgs: torch.Tensor) -> dict:
        # Update discriminator
        self.dis_net.train()
        set_requires_grad(self.dis_net, True)
        dis_loss, dis_loss_dict = self._dis_loss(real_imgs, fake_imgs)
        self._dis_opt.zero_grad()
        dis_loss.backward()
        self._dis_opt.step()

        # Update generator
        self.gen_net.train()
        set_requires_grad(self.dis_net, False)
        gen_loss, gen_loss_dict = self._gen_loss(real_imgs, fake_imgs)
        self._gen_opt.zero_grad()
        gen_loss.backward()
        self._gen_opt.step()

        # Return losses
        loss_dict = {**dis_loss_dict, **gen_loss_dict}
        return loss_dict

    def _dis_loss(self, real_imgs: torch.Tensor, fake_imgs: torch.Tensor) \
            -> tuple[torch.Tensor, LossMeterDict]:
        real_preds = self.dis_net(real_imgs)
        fake_preds = self.dis_net(fake_imgs.detach())
        real_loss = self._gan_crit(real_preds, True)
        fake_loss = self._gan_crit(fake_preds, False)
        dis_loss = (real_loss + fake_loss) / 2.
        # Logging
        loss_dict = {"dis_loss_real": real_loss, "dis_loss_fake": fake_loss, "dis_loss": dis_loss}
        return dis_loss, loss_dict

    def _gen_loss(self, real_imgs: torch.Tensor, fake_imgs: torch.Tensor) \
            -> tuple[torch.Tensor, LossMeterDict]:
        fake_preds = self.dis_net(fake_imgs)
        gan_loss = self._gan_crit(fake_preds, False)
        mae_loss = self._mae_crit(real_imgs[:, 1:], fake_imgs[:, 1:])  # use `ab` part only
        gen_loss = gan_loss + mae_loss * self._gen_lambda_mae
        # Logging
        ssim_loss_ = ssim_loss(real_imgs, fake_imgs, 5)  # is symmetric
        psnr_loss_ = psnr_loss(real_imgs, fake_imgs, 1.)  # is not(?) symmetric
        loss_dict = {"gen_loss_gan": gan_loss, "gen_loss_mae": mae_loss, "gen_loss": gen_loss,
                     "ssim_loss": ssim_loss_, "psnr_loss": psnr_loss_}
        return gen_loss, loss_dict

    # === Generate ===

    def __call__(self, L: torch.Tensor) -> torch.Tensor:
        L = L.to(self._device)
        pred_imgs = torch.cat([L, self.gen_net(L)], dim=1)
        return pred_imgs

    # === Evaluation ===

    def visualize_example_batch(self, real_imgs: LabImageBatch, **kwargs):
        prev_train_mode = self.gen_net.training
        self.gen_net.eval()
        pred_lab = self(real_imgs.L).to("cpu")
        pred_imgs = LabImageBatch(lab=pred_lab, pad_mask=real_imgs.pad_mask)
        pred_imgs.visualize(other=real_imgs, **kwargs)
        self.gen_net.train(prev_train_mode)

    @property
    def loss_meters(self) -> dict[str, LossMeterDict]:
        return {"pre": self._pre_loss_meters, "gan": self._gan_loss_meters}

    # === Save and load model ===

    @property
    def _save_dict(self):
        return {
            "torch": dict(  # Model networks and optimizers
                gen_model_state_dict="gen_net",
                dis_model_state_dict="dis_net",
                pre_optim_state_dict="_pre_opt",
                gen_optim_state_dict="_gen_opt",
                dis_optim_state_dict="_dis_opt",
            ),
            "other": dict(  # Logging
                pre_epoch="_pre_epoch",
                gan_epoch="_gan_epoch",
                pre_loss_meters="_pre_loss_meters",
                gan_loss_meters="_gan_loss_meters",
            )}

    def save_model(self, save_as: str, overwrite=True):
        save_as = secure_cp_path(save_as)
        if Path(save_as).exists() and not overwrite:
            warnings.warn(f"Model {save_as} not saved. Overwriting prohibited.")
        else:
            save_dict = self._save_dict
            save_dict["torch"] = {name: getattr(self, attr_name).state_dict()
                                  for name, attr_name in save_dict["torch"].items()}
            save_dict["other"] = {name: getattr(self, attr_name)
                                  for name, attr_name in save_dict["other"].items()}
            torch.save(save_dict, save_as)

    def load_model(self, load_from: str):
        save_dict = self._save_dict
        checkpoint = torch.load(load_from, map_location=self._device)
        for name, attr_name in save_dict["torch"].items():
            getattr(self, attr_name).load_state_dict(checkpoint["torch"][name])
        for name, attr_name in save_dict["other"].items():
            setattr(self, attr_name, checkpoint["other"][name])
        return self


class C2FImageGANAgent(ImageGANAgent):

    def __init__(self, *args, gen_net_params=(3, 2, 128), shrink_size=2.0,
                 min_ax_size=32, max_c2f_depth=5, **kwargs):
        super().__init__(*args, gen_net_params=gen_net_params,  **kwargs)
        # Define shrink size parameter (larger values speed up training and prediction)
        self.shrink_size = shrink_size
        # Define minimal size an image axis must have for recursion
        self.min_ax_size = min_ax_size
        # Define maximal recursive depth
        self.max_c2f_depth = max_c2f_depth

    # === Training ===

    def _run_epoch(self, optimize, loss_meters, train_dl):
        for i, batch in enumerate(train_dl):
            # Get real images
            real_imgs = batch.lab.to(self._device)
            # Optimization is done inside recursive loop
            pred_imgs = self._c2f_recursive(real_imgs, opt=(optimize, loss_meters, batch))

    def _c2f_recursive(self, real_imgs: torch.Tensor, opt=None, rec_depth=0) -> torch.Tensor:
        real_sizes = real_imgs.shape[2:]
        smaller_sizes = [int(size / self.shrink_size) for size in real_sizes]

        if any(size < self.min_ax_size for size in smaller_sizes) \
                or rec_depth >= self.max_c2f_depth:
            # Initialize dummy predictions
            # when not training `real_imgs` can also be just a "L"
            prev_pred_imgs = torch.zeros(real_imgs.shape[0], 3, *real_imgs.shape[2:])
        else:
            resize = T.Resize(tuple(smaller_sizes), T.InterpolationMode.BICUBIC)
            prev_pred_imgs = self._c2f_recursive(resize(real_imgs), opt, rec_depth+1)

        # Resizer for scaling up or down
        resize = T.Resize(tuple(real_sizes), T.InterpolationMode.BICUBIC)

        # Prediction
        L = real_imgs[:, :1].to(self._device)
        ab = resize(prev_pred_imgs.detach()[:, 1:]).to(self._device)
        pred_input = torch.cat([L, ab], dim=1)
        pred_ab = self.gen_net(pred_input)
        pred_imgs = torch.cat([L, pred_ab], dim=1)
        del L, ab, pred_input, pred_ab

        # Optimize
        if opt is not None:
            optimize, loss_meters, batch = opt
            # Enforce zero loss at padded values
            pred_imgs.masked_fill_(resize(batch.pad_mask).to(self._device), batch.pad_fill_value)
            # Optimize
            loss_dict = optimize(real_imgs, pred_imgs)
            if rec_depth == 0:  # don't log recursion losses
                update_loss_meters(loss_meters, loss_dict, len(batch))

        return pred_imgs

    # === Generate ===

    def __call__(self, L: torch.Tensor) -> torch.Tensor:
        L = L.to(self._device)
        pred_imgs = self._c2f_recursive(L)
        return pred_imgs

<<<<<<< HEAD
    def colorize_image_batch(self, lab_img: LabImageBatch):
        with torch.no_grad():
            pred = self(lab_img.L).to("cpu")
        return LabImageBatch(lab=pred)

    def colorize_image(self, lab_img: LabImage):
        with torch.no_grad():
            batch = LabImageBatch([lab_img])
            pred = self(batch.L).to("cpu")
=======
    @torch.no_grad()
    def colorize_image_batch(self, lab_img: LabImageBatch):
        pred = self(lab_img.L).to("cpu")
        return LabImageBatch(lab=pred)

    @torch.no_grad()
    def colorize_image(self, lab_img: LabImage):
        batch = LabImageBatch([lab_img])
        pred = self(batch.L).to("cpu")
>>>>>>> 12a147df
        return LabImage(lab=pred[0])
<|MERGE_RESOLUTION|>--- conflicted
+++ resolved
@@ -136,10 +136,6 @@
                 # Print status
                 print(f"Epoch {last_epoch}/{n_epochs} Evaluation Loss")
                 self.evaluate(val_dl, loss_meters)
-<<<<<<< HEAD
-
-=======
->>>>>>> 12a147df
                 # Visualize generated images
                 val_batch = next(iter(val_dl))
                 self.visualize_example_batch(val_batch, show=False, save=True,
@@ -355,7 +351,6 @@
         pred_imgs = self._c2f_recursive(L)
         return pred_imgs
 
-<<<<<<< HEAD
     def colorize_image_batch(self, lab_img: LabImageBatch):
         with torch.no_grad():
             pred = self(lab_img.L).to("cpu")
@@ -365,15 +360,4 @@
         with torch.no_grad():
             batch = LabImageBatch([lab_img])
             pred = self(batch.L).to("cpu")
-=======
-    @torch.no_grad()
-    def colorize_image_batch(self, lab_img: LabImageBatch):
-        pred = self(lab_img.L).to("cpu")
-        return LabImageBatch(lab=pred)
-
-    @torch.no_grad()
-    def colorize_image(self, lab_img: LabImage):
-        batch = LabImageBatch([lab_img])
-        pred = self(batch.L).to("cpu")
->>>>>>> 12a147df
         return LabImage(lab=pred[0])
