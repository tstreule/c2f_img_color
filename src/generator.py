import torch

from fastai.vision.learner import create_body
from torchvision.models.resnet import resnet18
from fastai.vision.models.unet import DynamicUnet


__all__ = ["build_res_u_net"]


def build_res_u_net(n_input=1, n_output=2, size=256, arch="resnet18", pretrained=True):
    """First pretraining step for generator -> Use a pretrained U-Net

    Args:
        n_input: Image input dimension
        n_output: Image output dimension
        size:
        arch:
        pretrained:

    Returns:
        (Pretrained) U-Net
    """
    arch_dict = dict(
        resnet18=resnet18,
    )
    device = torch.device("cuda" if torch.cuda.is_available() else "cpu")
    body = create_body(arch_dict[arch], pretrained=pretrained, n_in=n_input, cut=-2)
    gen_net = DynamicUnet(body, n_output, (size, size)).to(device)
<<<<<<< HEAD
    return gen_net


def pretrain_generator(gen_net: nn.Module, train_dl: DataLoader[LabImageBatch],
                       criterion=nn.L1Loss(), optimizer=None, epochs=20,
                       checkpoints=None):
    """Second pretraining step for generator"""

    checkpoint, cp_after_each, cp_overwrite = set_cp_args(checkpoints)

    if not optimizer:
        optimizer = optim.Adam(gen_net.parameters(), lr=1e-4)
    device = torch.device("cuda" if torch.cuda.is_available() else "cpu")

    for e in range(epochs):
        loss_meter = WelfordMeter()
        for data in tqdm(train_dl):
            preds = gen_net(data.L.to(device))
            loss = criterion(preds, data.ab.to(device))
            optimizer.zero_grad()
            loss.backward()
            optimizer.step()

            loss_meter.update(loss.item(), data.batch_size)

        print(f"Epoch {e + 1}/{epochs}")
        print(f"L1 Loss: {loss_meter.mean:.5f} +- {loss_meter.std:.4f}")

        if checkpoint and (e+1) % cp_after_each == 0:
            path = secure_cp_path(checkpoint + f"_epoch_{e + 1:02d}")
            save_model(gen_net, path, cp_overwrite)

def pretrain_generator_w_feedback(gen_net: nn.Module, train_dl: DataLoader[LabImageBatch],
                       criterion=nn.L1Loss(), optimizer=None, epochs=20,
                       load_from_checkpoint=False, checkpoints=None):
    """Second pretraining step for generator"""

    checkpoint, cp_after_each, cp_overwrite = set_cp_args(checkpoints)

    if not optimizer:
        optimizer = optim.Adam(gen_net.parameters(), lr=1e-4)
    device = torch.device("cuda" if torch.cuda.is_available() else "cpu")

    for e in range(epochs):
        loss_meter = WelfordMeter()
        for data in tqdm(train_dl):
            preds = gen_net(torch.cat([data.L, torch.zeros(data.ab.shape)], dim = 1).to(device))
            loss = criterion(preds, data.ab.to(device))
            optimizer.zero_grad()
            loss.backward()
            optimizer.step()

            loss_meter.update(loss.item(), data.batch_size)

        print(f"Epoch {e + 1}/{epochs}")
        print(f"L1 Loss: {loss_meter.mean:.5f} +- {loss_meter.std:.4f}")

        if checkpoint and (e+1) % cp_after_each == 0:
            path = secure_cp_path(checkpoint + f"_epoch_{e + 1:02d}")
            save_model(gen_net, path, cp_overwrite)



def make_images(generator: nn.Module, L: torch.Tensor, ab: torch.Tensor):
    assert len(L.size()) == len(ab.size()) == 4, \
        "`L` and `ab` must be 4-dimensional tensors"
    real_imgs = torch.cat([L, ab], dim=1)
    fake_imgs = torch.cat([L, generator(L)], dim=1)
    return real_imgs, fake_imgs
=======
    return gen_net
>>>>>>> cee5876f
<|MERGE_RESOLUTION|>--- conflicted
+++ resolved
@@ -27,76 +27,4 @@
     device = torch.device("cuda" if torch.cuda.is_available() else "cpu")
     body = create_body(arch_dict[arch], pretrained=pretrained, n_in=n_input, cut=-2)
     gen_net = DynamicUnet(body, n_output, (size, size)).to(device)
-<<<<<<< HEAD
-    return gen_net
-
-
-def pretrain_generator(gen_net: nn.Module, train_dl: DataLoader[LabImageBatch],
-                       criterion=nn.L1Loss(), optimizer=None, epochs=20,
-                       checkpoints=None):
-    """Second pretraining step for generator"""
-
-    checkpoint, cp_after_each, cp_overwrite = set_cp_args(checkpoints)
-
-    if not optimizer:
-        optimizer = optim.Adam(gen_net.parameters(), lr=1e-4)
-    device = torch.device("cuda" if torch.cuda.is_available() else "cpu")
-
-    for e in range(epochs):
-        loss_meter = WelfordMeter()
-        for data in tqdm(train_dl):
-            preds = gen_net(data.L.to(device))
-            loss = criterion(preds, data.ab.to(device))
-            optimizer.zero_grad()
-            loss.backward()
-            optimizer.step()
-
-            loss_meter.update(loss.item(), data.batch_size)
-
-        print(f"Epoch {e + 1}/{epochs}")
-        print(f"L1 Loss: {loss_meter.mean:.5f} +- {loss_meter.std:.4f}")
-
-        if checkpoint and (e+1) % cp_after_each == 0:
-            path = secure_cp_path(checkpoint + f"_epoch_{e + 1:02d}")
-            save_model(gen_net, path, cp_overwrite)
-
-def pretrain_generator_w_feedback(gen_net: nn.Module, train_dl: DataLoader[LabImageBatch],
-                       criterion=nn.L1Loss(), optimizer=None, epochs=20,
-                       load_from_checkpoint=False, checkpoints=None):
-    """Second pretraining step for generator"""
-
-    checkpoint, cp_after_each, cp_overwrite = set_cp_args(checkpoints)
-
-    if not optimizer:
-        optimizer = optim.Adam(gen_net.parameters(), lr=1e-4)
-    device = torch.device("cuda" if torch.cuda.is_available() else "cpu")
-
-    for e in range(epochs):
-        loss_meter = WelfordMeter()
-        for data in tqdm(train_dl):
-            preds = gen_net(torch.cat([data.L, torch.zeros(data.ab.shape)], dim = 1).to(device))
-            loss = criterion(preds, data.ab.to(device))
-            optimizer.zero_grad()
-            loss.backward()
-            optimizer.step()
-
-            loss_meter.update(loss.item(), data.batch_size)
-
-        print(f"Epoch {e + 1}/{epochs}")
-        print(f"L1 Loss: {loss_meter.mean:.5f} +- {loss_meter.std:.4f}")
-
-        if checkpoint and (e+1) % cp_after_each == 0:
-            path = secure_cp_path(checkpoint + f"_epoch_{e + 1:02d}")
-            save_model(gen_net, path, cp_overwrite)
-
-
-
-def make_images(generator: nn.Module, L: torch.Tensor, ab: torch.Tensor):
-    assert len(L.size()) == len(ab.size()) == 4, \
-        "`L` and `ab` must be 4-dimensional tensors"
-    real_imgs = torch.cat([L, ab], dim=1)
-    fake_imgs = torch.cat([L, generator(L)], dim=1)
-    return real_imgs, fake_imgs
-=======
-    return gen_net
->>>>>>> cee5876f
+    return gen_net