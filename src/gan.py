--- conflicted
+++ resolved
@@ -115,15 +115,9 @@
     @torch.no_grad()
     def colorize(self, data):
         batch = make_colorization_batch(data)
-<<<<<<< HEAD
-        pred,batch_pyramid = self(batch)
+        pred, batch_pyramid = self(batch)
         pred_batch = make_lab_image_batch((pred, batch[1]))
         return pred_batch, batch_pyramid
-=======
-        batch = self(batch), batch[1]
-        pred_batch = make_lab_image_batch(batch)
-        return pred_batch
->>>>>>> 247d99a0
 
     @staticmethod
     def visualize(imgs, imgs2=None, **kwargs):
